from dataclasses import dataclass
from typing import Dict, Optional


@dataclass(frozen=True)
class CustomerInfo:
    contract_id: str
    debtor_ident: str
    contract_ident: str


# Static mapping of RFID tag numbers to customer information
RFID_TAG_MAPPING: Dict[str, CustomerInfo] = {
    "316922528399": CustomerInfo(
        contract_id="2117046",
        debtor_ident="06cc07ed-8aa4-4111-ab75-a39ff18aba2c",
<<<<<<< HEAD
        contract_ident = "3710a184-b0bc-49cf-998b-7c15213b99ea"
=======
        contract_ident="3710a184-b0bc-49cf-998b-7c15213b99ea"
>>>>>>> 9e8349cb
    ),
    "868383524177": CustomerInfo(
        contract_id="2118389",
        debtor_ident="c4b14198-4fc1-4ef2-bc82-1f568f8bbd0a",
<<<<<<< HEAD
            contract_ident = "4e1ae42a-6df9-4f39-9afe-185672483251"
=======
        contract_ident="4e1ae42a-6df9-4f39-9afe-185672483251"
>>>>>>> 9e8349cb
    ),
    "572221031092": CustomerInfo(
        contract_id="2118579",
        debtor_ident="6975df23-fdd2-4388-93a9-9f59cd126b0b",
        contract_ident="6975df23-fdd2-4388-93a9-9f59cd126b0b"
    )
}


def get_customer_info(rfid_tag: str) -> Optional[CustomerInfo]:
    """
    Get customer information for a given RFID tag.
    
    Args:
        rfid_tag: The RFID tag identifier
        
    Returns:
        CustomerInfo if the tag exists in the mapping, None otherwise
    """
    return RFID_TAG_MAPPING.get(rfid_tag)<|MERGE_RESOLUTION|>--- conflicted
+++ resolved
@@ -14,20 +14,12 @@
     "316922528399": CustomerInfo(
         contract_id="2117046",
         debtor_ident="06cc07ed-8aa4-4111-ab75-a39ff18aba2c",
-<<<<<<< HEAD
-        contract_ident = "3710a184-b0bc-49cf-998b-7c15213b99ea"
-=======
         contract_ident="3710a184-b0bc-49cf-998b-7c15213b99ea"
->>>>>>> 9e8349cb
     ),
     "868383524177": CustomerInfo(
         contract_id="2118389",
         debtor_ident="c4b14198-4fc1-4ef2-bc82-1f568f8bbd0a",
-<<<<<<< HEAD
-            contract_ident = "4e1ae42a-6df9-4f39-9afe-185672483251"
-=======
         contract_ident="4e1ae42a-6df9-4f39-9afe-185672483251"
->>>>>>> 9e8349cb
     ),
     "572221031092": CustomerInfo(
         contract_id="2118579",
