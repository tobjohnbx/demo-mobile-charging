# file: rfid_read_simple.py
import RPi.GPIO as GPIO
from mfrc522 import SimpleMFRC522
import time

# Use BCM pin numbering
GPIO.setmode(GPIO.BCM)

# Setup for RFID reader
reader = SimpleMFRC522()
charging_active = False

# Setup for LED
LED_PIN = 17
GPIO.setup(LED_PIN, GPIO.OUT)

# Debounce variables
last_tag_id = None
last_read_time = 0
DEBOUNCE_TIME = 2.0  # 2 seconds cooldown between reads of the same tag

def read_rfid():
    """
    Read the RFID card and return the tag ID and text
    """
    print("Hold a tag near the reader...")
    try:
        tag_id, text = reader.read()
        
        print(f"Tag ID: {tag_id}")
        if text:
            print(f"Text: {text.strip()}")
        else:
            print("No text data on tag.")
        
        return tag_id, text
    except:
        # Return None if no tag is detected or read fails
        return None, None

def should_process_tag(tag_id):
    """
    Check if we should process this tag based on debounce logic
    """
    global last_tag_id, last_read_time
    
    if tag_id is None:
        return False
    
    current_time = time.time()
    
    # If it's a different tag, always process it
    if tag_id != last_tag_id:
        return True
    
    # If it's the same tag, only process if enough time has passed
    if current_time - last_read_time >= DEBOUNCE_TIME:
        return True
    
    return False

def set_charging_state():
    global charging_active
    if charging_active:
        print("Stop charging.")
        charging_active = False
    else:
        print("Start charging.")
        charging_active = True

def toggle_relay():
    global charging_active
    print("Toggling relay")
    GPIO.output(RELAY_PIN, GPIO.LOW if charging_active else GPIO.HIGH)

try:
    while True:
        tag_id, text = read_rfid()
<<<<<<< HEAD
        set_charging_state()
        toggle_relay()

        print("-" * 30)  # Add separator between reads
=======
        
        if should_process_tag(tag_id):
            # Update tracking variables
            last_tag_id = tag_id
            last_read_time = time.time()
            
            set_charging_state()
            toggle_led()
            print("-" * 30)  # Add separator between reads
        else:
            # Small delay to prevent busy waiting
            time.sleep(0.1)
            
>>>>>>> 59fe8332
finally:
    GPIO.cleanup()<|MERGE_RESOLUTION|>--- conflicted
+++ resolved
@@ -1,7 +1,6 @@
 # file: rfid_read_simple.py
 import RPi.GPIO as GPIO
 from mfrc522 import SimpleMFRC522
-import time
 
 # Use BCM pin numbering
 GPIO.setmode(GPIO.BCM)
@@ -26,13 +25,13 @@
     print("Hold a tag near the reader...")
     try:
         tag_id, text = reader.read()
-        
+
         print(f"Tag ID: {tag_id}")
         if text:
             print(f"Text: {text.strip()}")
         else:
             print("No text data on tag.")
-        
+
         return tag_id, text
     except:
         # Return None if no tag is detected or read fails
@@ -43,20 +42,20 @@
     Check if we should process this tag based on debounce logic
     """
     global last_tag_id, last_read_time
-    
+
     if tag_id is None:
         return False
-    
+
     current_time = time.time()
-    
+
     # If it's a different tag, always process it
     if tag_id != last_tag_id:
         return True
-    
+
     # If it's the same tag, only process if enough time has passed
     if current_time - last_read_time >= DEBOUNCE_TIME:
         return True
-    
+
     return False
 
 def set_charging_state():
@@ -76,25 +75,18 @@
 try:
     while True:
         tag_id, text = read_rfid()
-<<<<<<< HEAD
-        set_charging_state()
-        toggle_relay()
 
-        print("-" * 30)  # Add separator between reads
-=======
-        
         if should_process_tag(tag_id):
             # Update tracking variables
             last_tag_id = tag_id
             last_read_time = time.time()
-            
+
             set_charging_state()
-            toggle_led()
+            toggle_relay()
             print("-" * 30)  # Add separator between reads
         else:
             # Small delay to prevent busy waiting
             time.sleep(0.1)
-            
->>>>>>> 59fe8332
+
 finally:
     GPIO.cleanup()